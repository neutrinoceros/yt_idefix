from __future__ import annotations

import logging
import os
import re
import sys
import warnings
import weakref
from abc import ABC, abstractmethod
from functools import cached_property
from pathlib import Path
from typing import TYPE_CHECKING, Final, Literal

import inifix
import numpy as np
import numpy.testing as npt

import yt
from yt.data_objects.index_subobjects.stretched_grid import StretchedGrid
from yt.data_objects.static_output import Dataset
from yt.funcs import setdefaultattr
from yt.geometry.api import Geometry
from yt.geometry.grid_geometry_handler import GridIndex
from yt.utilities.lib.misc_utilities import (  # type: ignore [import]
    _obtain_coords_and_widths,
)
from yt.utilities.on_demand_imports import _h5py as h5py

from ._io import C_io, dmp_io, h5_io, vtk_io
from ._io.commons import IdefixFieldProperties, IdefixMetadata
from .definitions import _PlutoBaseUnits, pluto_def_constants
from .fields import (
    IdefixDmpFields,
    IdefixVtkFields,
    IdefixXdmfFields,
    PlutoFields,
)

# import IO classes to ensure they are properly registered,
# even though we don't call them directly
from .io import IdefixDmpIO, IdefixVtkIO, PlutoVtkIO  # noqa

if sys.version_info >= (3, 12):
    from typing import override
else:
    from typing_extensions import override

if TYPE_CHECKING:
    # these should really be unyt_array,
    # but mypy doesn't recognize it as a valid type as of unyt 2.9.3 and mypy 0.991
    XSpans = np.ndarray
    YSpans = np.ndarray
    ZSpans = np.ndarray
    XCoords = np.ndarray
    YCoords = np.ndarray
    ZCoords = np.ndarray

ytLogger = logging.getLogger("yt")
_DEF_GEOMETRY_REGEXP: Final = re.compile(r"^\s*#define\s+GEOMETRY\s+([A-Z]+)")
_DEF_UNIT_REGEXP: Final = re.compile(r"^\s*#define\s+UNIT_(\w+)\s+(\S+)")


class SingleGrid(StretchedGrid):
    _id_offset = 0

    def __init__(self, id, cell_widths, filename, index, level, dims):
        super().__init__(id=id, filename=filename, index=index, cell_widths=cell_widths)
        self.Parent = None
        self.Children = []
        self.Level = level
        self.ActiveDimensions = dims


class GoodBoyHierarchy(GridIndex, ABC):
    _load_requirements = ["inifix"]
    grid = SingleGrid

    def __init__(self, ds, dataset_type="idefix"):
        self.dataset_type = dataset_type
        self.dataset = weakref.proxy(ds)
        # for now, the index file is the dataset!
        self.index_filename = self.dataset.filename
        self.directory = os.path.dirname(self.index_filename)
        # float type for the simulation edges and must be float64 now
        self.float_type = np.float64
        super().__init__(ds, dataset_type)

    @override
    def _detect_output_fields(self):
        self.field_list = [
            (self.dataset_type, f) for f in self.dataset._detected_field_list
        ]

    @override
    def _count_grids(self):
        self.num_grids = 1

    @override
    def _parse_index(self):
        self.grid_left_edge[0][:] = self.ds.domain_left_edge[:]
        self.grid_right_edge[0][:] = self.ds.domain_right_edge[:]
        self.grid_dimensions[0][:] = self.ds.domain_dimensions[:]
        self.grid_particle_count[0][0] = 0

        # Idefix/Pluto are not AMR
        self.grid_levels[0][0] = 0
        self.min_level = self.max_level = 0

    @override
    def _populate_grid_objects(self):
        # the minimal form of this method is
        #
        # for g in self.grids:
        #     g._prepare_grid()
        #     g._setup_dx()
        #
        # This must also set:
        #   g.Children <= list of child grids
        #   g.Parent   <= parent grid
        # This is handled by the frontend because often the children must be identified.
        self.grids = np.empty(self.num_grids, dtype="object")

        assert self.num_grids == 1

        i = 0
        g = self.grid(
            id=i,
            index=self,
            filename=self.index_filename,
            cell_widths=self._cell_widths,
            level=self.grid_levels.flat[i],
            dims=self.grid_dimensions[i],
        )
        g._prepare_grid()
        g._setup_dx()
        self.grids[i] = g

    @abstractmethod
    @cached_property
    def _cell_widths(self) -> tuple[XSpans, YSpans, ZSpans]:
        # must return a 3-tuple of 1D unyt_array
        # with unit "code_length" and dtype float64
        ...

    @abstractmethod
    @cached_property
    def _cell_centers(self) -> tuple[XCoords, YCoords, ZCoords]:
        # must return a 3-tuple of 1D unyt_array
        # with unit "code_length" and dtype float64
        ...

    @override
    def _icoords_to_fcoords(
        self,
        icoords: np.ndarray,
        ires: np.ndarray,
        axes: tuple[int, ...] | None = None,
    ):
        if axes is None:
            axes = (0, 1, 2)
        # this is needed to support projections
        coords = np.empty(icoords.shape, dtype="f8")
        cell_widths = np.empty(icoords.shape, dtype="f8")
        for i, ax in enumerate(axes):
            coords[:, i], cell_widths[:, i] = _obtain_coords_and_widths(
                icoords[:, i],
                ires,
                self._cell_widths[ax],
                self.ds.domain_left_edge[ax].d,
            )
        return coords, cell_widths


class FieldOffsetHierarchy(GoodBoyHierarchy, ABC):
    @abstractmethod
    def _get_field_offset_index(self) -> dict[str, int]:
        HEADER_SIZE: int = 256
        with open(self.index_filename, "rb") as fh:
            fh.seek(HEADER_SIZE)
            field_index = ...
        return field_index  # type: ignore

    @override
    def _parse_index(self):
        super()._parse_index()
        self._field_offsets = self._get_field_offset_index()


class VtkHierarchy(FieldOffsetHierarchy):
    def _get_field_offset_index(self) -> dict[str, int]:
        return self.ds._field_offset_index

    @cached_property
    def _cell_widths(self) -> tuple[XSpans, YSpans, ZSpans]:
        with open(self.index_filename, "rb") as fh:
            cell_edges = vtk_io.read_grid_coordinates(fh, geometry=self.ds.geometry)

        dims = self.ds.domain_dimensions
        length_unit = self.ds.quan(1, "code_length")

        cell_widths: tuple[XSpans, YSpans, ZSpans]
        cell_widths = (
            np.full(max(dims[0], 2), -1, dtype="float64") * length_unit,
            np.full(max(dims[1], 2), -1, dtype="float64") * length_unit,
            np.full(max(dims[2], 2), -1, dtype="float64") * length_unit,
        )

        for idir, edges in enumerate(cell_edges[:3]):
            if dims[idir] > 1:
                cell_widths[idir][:] = np.ediff1d(edges)
            else:
                cell_widths[idir][:] = self.ds.domain_width[idir]
            npt.assert_array_less(0, cell_widths[idir])

        return cell_widths

    @cached_property
    def _cell_centers(self) -> tuple[XCoords, YCoords, ZCoords]:
        with open(self.index_filename, "rb") as fh:
            cell_edges = vtk_io.read_grid_coordinates(fh, geometry=self.ds.geometry)

        dims = self.ds.domain_dimensions
        length_unit = self.ds.quan(1, "code_length")

        cell_centers: tuple[XCoords, YCoords, ZCoords]
        cell_centers = (
            np.full(max(dims[0], 2), -1, dtype="float64") * length_unit,
            np.full(max(dims[1], 2), -1, dtype="float64") * length_unit,
            np.full(max(dims[2], 2), -1, dtype="float64") * length_unit,
        )

        for idir, edges in enumerate(cell_edges[:3]):
            if dims[idir] > 1:
                cell_centers[idir][:] = 0.5 * (edges[1:] + edges[:-1])
            else:
                cell_centers[idir][:] = edges[0]
            npt.assert_array_less(0, cell_centers[idir])

        return cell_centers


class IdefixDmpHierarchy(FieldOffsetHierarchy):
    def _get_field_offset_index(self) -> dict[str, int]:
        with open(self.index_filename, "rb") as fh:
            return dmp_io.get_field_offset_index(fh)

    @cached_property
    def _cell_widths(self) -> tuple[XSpans, YSpans, ZSpans]:
        _fprops, fdata = dmp_io.read_idefix_dmpfile(self.index_filename, skip_data=True)
        length_unit = self.ds.quan(1, "code_length")
        return (
            (fdata["xr1"] - fdata["xl1"]) * length_unit,
            (fdata["xr2"] - fdata["xl2"]) * length_unit,
            (fdata["xr3"] - fdata["xl3"]) * length_unit,
        )

    @cached_property
    def _cell_centers(self) -> tuple[XCoords, YCoords, ZCoords]:
        _fprops, fdata = dmp_io.read_idefix_dmpfile(self.index_filename, skip_data=True)
        length_unit = self.ds.quan(1, "code_length")
        return (
            fdata["x1"] * length_unit,
            fdata["x2"] * length_unit,
            fdata["x3"] * length_unit,
        )


<<<<<<< HEAD
class XdmfHierarchy(GoodBoyHierarchy):
=======
class PlutoXdmfHierarchy(GoodBoyHierarchy):
    _load_requirements = ["inifix", "h5py"]

>>>>>>> 90d01876
    @cached_property
    def _cell_widths(self) -> tuple[XSpans, YSpans, ZSpans]:
        cell_edges = h5_io.read_grid_coordinates(
            self.index_filename, geometry=self.ds.geometry
        )

        dims = self.ds.domain_dimensions
        length_unit = self.ds.quan(1, "code_length")

        cell_widths: tuple[XSpans, YSpans, ZSpans]
        cell_widths = (
            np.full(max(dims[0], 2), -1, dtype="float64") * length_unit,
            np.full(max(dims[1], 2), -1, dtype="float64") * length_unit,
            np.full(max(dims[2], 2), -1, dtype="float64") * length_unit,
        )

        for idir, edges in enumerate(cell_edges[:3]):
            if dims[idir] > 1:
                cell_widths[idir][:] = np.ediff1d(edges)
            else:
                cell_widths[idir][:] = self.ds.domain_width[idir]
            npt.assert_array_less(0, cell_widths[idir])

        return cell_widths

    @cached_property
    def _cell_centers(self) -> tuple[XCoords, YCoords, ZCoords]:
        cell_edges = h5_io.read_grid_coordinates(
            self.index_filename, geometry=self.ds.geometry
        )

        dims = self.ds.domain_dimensions
        length_unit = self.ds.quan(1, "code_length")

        cell_centers: tuple[XCoords, YCoords, ZCoords]
        cell_centers = (
            np.full(max(dims[0], 2), -1, dtype="float64") * length_unit,
            np.full(max(dims[1], 2), -1, dtype="float64") * length_unit,
            np.full(max(dims[2], 2), -1, dtype="float64") * length_unit,
        )

        for idir, edges in enumerate(cell_edges[:3]):
            if dims[idir] > 1:
                cell_centers[idir][:] = 0.5 * (edges[1:] + edges[:-1])
            else:
                cell_centers[idir][:] = edges[0]
            npt.assert_array_less(0, cell_centers)

        return cell_centers


class GoodboyDataset(Dataset, ABC):
    """
    Abstract class that defines interfaces common to all concrete dataset classes in this module
    """

    # defined in subclasses
    _dataset_type: str
    _default_inifile: str
    _default_definitions_header: str

    @override
    def __init__(
        self,
        filename,
        *,
        dataset_type: str | None = None,  # deleguated to child classes # NOQA: ARG002
        units_override: dict[str, str] | None = None,
        unit_system: Literal["cgs", "mks", "code"] = "cgs",
        default_species_fields: Literal["neutral", "ionized"] | None = None,
        # from here, frontend-specific arguments
        geometry: Literal["cartesian", "spherical", "cylindrical", "polar"]
        | None = None,
        inifile: str | os.PathLike[str] | None = None,
        definitions_header: str | os.PathLike[str] | None = None,
    ):
        self._geometry_from_user = geometry

        dt = type(self)._dataset_type
        self.fluid_types += (dt,)

        self._input_filename: str = os.fspath(filename)
        self._inifile = self._get_meta_file(inifile, default=self._default_inifile)
        self._definitions_header = self._get_meta_file(
            definitions_header, default=self._default_definitions_header
        )

        super().__init__(
            filename,
            dataset_type=dt,
            units_override=units_override,
            unit_system=unit_system,
            default_species_fields=default_species_fields,
        )

        self.storage_filename = None

        # idefix does not support grid refinement
        self.refine_by = 1

    def _get_meta_file(
        self, arg: str | os.PathLike[str] | None, /, *, default: str
    ) -> str:
        root_dir = Path(self.directory)

        if arg is not None:
            if os.path.isabs(arg):
                return os.fspath(arg)
            else:
                return str((root_dir / arg).absolute())

        _, ext = os.path.splitext(default)
        if (
            len(candidates := list(root_dir.glob(f"*{ext}"))) == 1
            and (file := candidates[0]).name == default
        ):
            return str(file.absolute())
        else:
            return ""

    @override
    def _parse_parameter_file(self):
        # base method, intended to be subclassed
        # parse the version hash
        self.parameters["code version"] = self._get_code_version()

        # idefix is never cosmological
        self.cosmological_simulation = 0
        self.current_redshift = 0.0
        self.omega_lambda = 0.0
        self.omega_matter = 0.0
        self.hubble_constant = 0.0

        self._parse_inifile()
        self._parse_definitions_header()
        self._setup_geometry()

    def _setup_geometry(self) -> None:
        from_bin = self.parameters.get("geometry", "")
        from_definitions = self.parameters["definitions"].get("geometry", "")
        from_input = self._geometry_from_user or ""

        if from_definitions and from_bin and from_bin != from_definitions:
            raise RuntimeError(
                "Geometries from disk file and definitions header do not match, got\n"
                f" - {from_bin!r} (from {self.filename})\n"
                f" - {from_definitions!r} (from {self._definitions_header})"
            )

        from_disk = from_bin or from_definitions

        if not any((from_disk, from_input)):
            raise ValueError(
                "Geometry couldn't be parsed from disk. "
                "The 'geometry' keyword argument must be specified."
            )

        if from_input:
            if from_disk and from_input and from_input != from_disk:
                warnings.warn(
                    "Geometries from disk and input do not match, got\n"
                    f" - {from_disk!r} (from disk)\n"
                    f" - {from_input!r} (from input)\n"
                    "input prevails to allow working around hypothetical parsing bugs, "
                    "but it is very likely to result in an error in the general case.",
                    stacklevel=2,
                )
            geom_str = from_input
        else:
            assert from_disk
            geom_str = from_disk

        self.geometry = Geometry(geom_str)

    def _parse_inifile(self) -> None:
        if not self._inifile:
            return

        with open(self._inifile, "rb") as fh:
            self.parameters.update(inifix.load(fh))

    def _parse_definitions_header(self) -> None:
        self.parameters["definitions"] = {}
        if not self._definitions_header:
            return

        with open(self._definitions_header) as fh:
            body = fh.read()
        lines = C_io.strip_comments(body).split("\n")

        for line in lines:
            if (geom_match := re.fullmatch(_DEF_GEOMETRY_REGEXP, line)) is not None:
                self.parameters["definitions"]["geometry"] = geom_match.group(1).lower()
                return

    @override
    def _set_code_unit_attributes(self):
        # This is where quantities are created that represent the various
        # on-disk units.  These are the currently available quantities which
        # should be set, along with examples of how to set them to standard
        # values.
        #
        # self.length_unit = self.quan(1.0, "cm")
        # self.mass_unit = self.quan(1.0, "g")
        # self.time_unit = self.quan(1.0, "s")
        # self.time_unit = self.quan(1.0, "s")
        #
        # These can also be set:
        # self.velocity_unit = self.quan(1.0, "cm/s")
        # self.magnetic_unit = self.quan(1.0, "gauss")
        for key, unit in self.__class__.default_units.items():
            setdefaultattr(self, key, self.quan(1, unit))

    # The following methods are frontend-specific

    @abstractmethod
    def _read_data_header(self) -> str:
        pass

    def _get_code_version(self) -> str:
        # we assume the version string is somewhere in the first two
        # lines, which is general enough for the data formats we support
        lines = self._read_data_header().splitlines()
        version_line = [L for L in lines if not L.startswith(("# *", "# vtk"))][0]
        match = re.search(r"\d+\.\d+\.?\d*[-\w+]*", version_line)
        if match is None:
            header = "\n".join(lines)
            warnings.warn(
                f"Could not determine code version from file header {header!r}",
                stacklevel=2,
            )
            return "unknown"

        return match.group()


class IdefixDataset(GoodboyDataset, ABC):
    _default_inifile = "idefix.ini"
    _default_definitions_header = "definitions.hpp"


class StaticPlutoDataset(GoodboyDataset, ABC):
    # PlutoDataset is already used as a class name in yt.frontends.chombo
    # the key difference being that, in this extension frontend
    # we only support static grid formats (as opposed to chombo-pluto, which is AMR)
    _default_inifile = "pluto.ini"
    _default_definitions_header = "definitions.h"
    _field_info_class = PlutoFields

    @abstractmethod
    def _get_log_file(self) -> str:
        pass

    @override
    def _parse_parameter_file(self):
        super()._parse_parameter_file()

        if (match := re.search(r"\.(\d*)\.", self.filename)) is None:
            raise RuntimeError(
                f"Failed to parse output number from file name {self.filename}"
            )
        index = int(match.group(1))

        # will be converted to actual unyt_quantity in _set_derived_attrs
        self.current_time = -1

        log_file = self._get_log_file()
        if not os.path.isfile(log_file):
            ytLogger.warning("Missing log file %s, setting current_time = -1", log_file)
            return

        with open(log_file) as fh:
            body = fh.read()

        match = re.search(rf"^{index}\s(\S+)", body, flags=re.MULTILINE)
        if match is not None:
            self.current_time = float(match.group(1))
        else:
            ytLogger.warning(
                "Failed to retrieve time from %s, setting current_time = -1",
                log_file,
            )

    @override
    def _set_code_unit_attributes(self):
        """Conversion between physical units and code units."""

        # Pluto's base units are length, velocity and density, but here we consider
        # length, mass and time as base units. Since it can make us easy to calculate
        # all units when self.units_override is not None.

        # Default values of Pluto's base units which are stored in self.parameters
        # if they can be read from definitions.h
        # Otherwise, they are set to the default values adopted in Pluto.
        # velocity_unit = km/s
        # density_unit = mp/cm**3
        # length_unit = AU
        defs = self.parameters["definitions"]
        pluto_units = {
            "velocity_unit": self.quan(defs.get("velocity_unit", 1.0e5), "cm/s"),
            "density_unit": self.quan(
                defs.get("density_unit", pluto_def_constants["CONST_mp"]), "g/cm**3"
            ),
            "length_unit": self.quan(
                defs.get("length_unit", pluto_def_constants["CONST_au"]), "cm"
            ),
        }

        uo_size = len(self.units_override)
        if uo_size > 0 and uo_size < 3:
            ytLogger.info(
                "Less than 3 units were specified in units_override (got %s). "
                "Need to rely on PLUTO's internal units to derive other units",
                uo_size,
            )

        uo_cache = self.units_override.copy()
        while len(uo_cache) < 3:
            # If less than 3 units were passed into units_override,
            # the rest will be chosen from Pluto's units
            unit, value = pluto_units.popitem()
            # If any Pluto's base unit is specified in units_override, it'll be preserved
            if unit in uo_cache:
                continue
            uo_cache[unit] = value
            # Make sure the combination of units are able to derive base units
            # No need of validation and logging when no unit to be overrided
            if uo_size > 0:
                try:
                    self.__class__._validate_units_override_keys(uo_cache)
                except ValueError:
                    # It means the combination is invalid
                    del uo_cache[unit]
                else:
                    ytLogger.info("Relying on %s: %s.", unit, uo_cache[unit])

        bu = _PlutoBaseUnits(uo_cache)
        for unit, value in bu._data.items():
            setattr(self, unit, value)

        self.velocity_unit = self.length_unit / self.time_unit
        self.density_unit = self.mass_unit / self.length_unit**3
        self.magnetic_unit = (
            np.sqrt(4.0 * np.pi * self.density_unit) * self.velocity_unit
        )
        self.magnetic_unit.convert_to_units("gauss")
        self.temperature_unit = self.quan(1.0, "K")

    invalid_unit_combinations = [
        {"magnetic_unit", "velocity_unit", "density_unit"},
        {"velocity_unit", "time_unit", "length_unit"},
        {"density_unit", "length_unit", "mass_unit"},
    ]

    default_units = {
        "length_unit": "cm",
        "time_unit": "s",
        "mass_unit": "g",
        "velocity_unit": "cm/s",
        "magnetic_unit": "gauss",
        "temperature_unit": "K",
        # this is the one difference with Dataset.default_units:
        # we accept density_unit as a valid override
        "density_unit": "g/cm**3",
    }

    @override
    def _parse_definitions_header(self) -> None:
        """Read some metadata from header file 'definitions.h'."""
        self.parameters["definitions"] = {}
        if not self._definitions_header:
            ytLogger.warning(
                "%s was not found. Code units will be set to 1.0 in cgs.",
                self._default_definitions_header,
            )
            return

        with open(self._definitions_header) as fh:
            body = fh.read()
        lines = C_io.strip_comments(body).split("\n")

        for line in lines:
            if (geom_match := re.fullmatch(_DEF_GEOMETRY_REGEXP, line)) is not None:
                self.parameters["definitions"]["geometry"] = geom_match.group(1).lower()
            elif (unit_match := re.fullmatch(_DEF_UNIT_REGEXP, line)) is not None:
                unit = unit_match.group(1).lower() + "_unit"
                expr = unit_match.group(2)
                # Before evaluating the expression, replace the input parameters,
                # pre-defined constants, code units and arithmetic operators
                # that cannot be resolved. The order doesn't matter.
                expr = re.sub(r"g_inputParam\[(\w+)\]", self._get_input_parameter, expr)
                expr = re.sub(r"CONST_\w+", self._get_constants, expr)
                expr = re.sub(r"UNIT_(\w+)", self._get_unit, expr)
                expr = re.sub(r"sqrt", "np.sqrt", expr)
                expr = re.sub(r"log", "np.log", expr)
                self.parameters["definitions"][unit] = eval(expr)

    def _get_input_parameter(self, match: re.Match) -> str:
        """Replace matched input parameters with its value"""
        key = match.group(1)
        if key not in self.parameters.get("Parameters", {}):
            if not os.path.exists(self._inifile):
                warnings.warn(
                    f"Could not find inifile ({self._inifile}). "
                    "Inferred code units might be inaccurate\n"
                    "To silence this warning, specify the inifile keyword argument to yt.load, "
                    "as a path (either absolute or relative to the data file's parent directory). "
                    f"Default is {self._default_inifile!r}. ",
                    stacklevel=2,
                )
            else:
                warnings.warn(
                    f"Cannot get the value of {key} from {self._inifile}."
                    "Make sure that all fields are in code units!",
                    stacklevel=2,
                )
            return "1.0"
        return str(self.parameters["Parameters"][key])

    def _get_unit(self, match: re.Match) -> str:
        """Replace matched unit with its value"""
        key = match.group(1).lower() + "_unit"
        return str(self.parameters["definitions"].get(key, 1.0))

    def _get_constants(self, match: re.Match) -> str:
        """Replace matched constant string with its value"""
        key = match.group()
        return str(pluto_def_constants[key])

    @override
    @classmethod
    def _validate_units_override_keys(cls, units_override):
        """Check that units in units_override are able to derive three base units:
        mass, length and time
        """

        # YT supports overriding other normalisations, this method ensures consistency
        # between supplied 'units_override' items and principles in PLUTO.

        # PLUTO's normalisations/units have 3 degrees of freedom. Therefore, any combinations
        # are valid other than the three cases listed explicitly.

        if "temperature_unit" in units_override:
            raise ValueError(
                "Temperature is not allowed in units_override, "
                "since it's always in Kelvin in PLUTO"
            )

        # Three units are enough for deriving others, more will likely cause conflict
        if len(units_override) > 3:
            raise ValueError(
                "More than 3 degrees of freedom were specified "
                f"in units_override ({len(units_override)} given)"
            )

        # check if provided overrides are allowed
        suo = set(units_override)
        if suo in cls.invalid_unit_combinations:
            raise ValueError(
                f"Combination {suo} passed to units_override "
                "cannot derive all units\n"
                f"Choose any other combinations, except for:\n {cls.invalid_unit_combinations}"
            )

        super()._validate_units_override_keys(units_override)


class VtkMixin(Dataset):
    _index_class = VtkHierarchy

    def _read_data_header(self) -> str:
        return vtk_io.read_header(self.filename)

    @override
    def _parse_parameter_file(self):
        # parse metadata
        with open(self.filename, "rb") as fh:
            md = vtk_io.read_metadata(fh)
        self.parameters.update(md)

        super()._parse_parameter_file()
        # from here self.geometry is assumed to be set

        # parse the grid
        with open(self.filename, "rb") as fh:
            coords = vtk_io.read_grid_coordinates(fh, geometry=self.geometry)
            self._field_offset_index = vtk_io.read_field_offset_index(
                fh,
                coords.array_shape,
                default_field_list=[
                    f[0] for f in self._field_info_class.known_other_fields
                ],
            )
        self._detected_field_list = list(self._field_offset_index.keys())

        self.domain_dimensions = np.array(coords.array_shape)
        self.dimensionality = np.count_nonzero(self.domain_dimensions - 1)

        dle = np.array([arr.min() for arr in coords.arrays], dtype="float64")
        dre = np.array([arr.max() for arr in coords.arrays], dtype="float64")

        # temporary hack to prevent 0-width dimensions for 2D data
        dre = np.where(dre == dle, dle + 1, dre)
        self.domain_left_edge = dle
        self.domain_right_edge = dre

        # time may be already set by super classes.
        setdefaultattr(self, "current_time", md.get("time", -1))

        # periodicity was not stored in vtk files before Idefix 0.9
        self._periodicity = md.get("periodicity", (True, True, True))


class IdefixDmpDataset(IdefixDataset):
    _dataset_type = "idefix-dmp"
    _index_class = IdefixDmpHierarchy
    _field_info_class = IdefixDmpFields

    @override
    @classmethod
    def _is_valid(cls, filename: str, *args, **kwargs) -> bool:  # NOQA: ARG003
        try:
            header_string = dmp_io.read_header(filename)
            return re.match(r"Idefix .* Dump Data", header_string) is not None
        except Exception:
            return False

    def _get_fields_metadata(self) -> tuple[IdefixFieldProperties, IdefixMetadata]:
        # read everything except large arrays
        return dmp_io.read_idefix_dmpfile(self.filename, skip_data=True)

    def _read_data_header(self) -> str:
        return dmp_io.read_header(self.filename)

    @override
    def _parse_parameter_file(self):
        fprops, fdata = self._get_fields_metadata()
        self.parameters.update(fdata)

        self._detected_field_list = [k for k in fprops if re.match(r"^V[sc]-", k)]

        # parse the grid
        axes = ("x1", "x2", "x3")
        self.domain_dimensions = np.concatenate([fprops[k][-1] for k in axes])
        self.dimensionality = np.count_nonzero(self.domain_dimensions - 1)

        # note that domain edges parsing is already implemented in a mutli-block
        # supporting fashion even though we specifically error out in case there's more
        # than one block.
        self.domain_left_edge = np.array(
            [fdata[f"xl{idir}"][0] for idir in "123"], dtype="float64"
        )
        self.domain_right_edge = np.array(
            [fdata[f"xr{idir}"][-1] for idir in "123"], dtype="float64"
        )

        self.current_time = fdata["time"]

        self._periodicity = tuple(bool(p) for p in fdata["periodicity"])

        super()._parse_parameter_file()


class IdefixVtkDataset(VtkMixin, IdefixDataset):
    _dataset_type = "idefix-vtk"
    _field_info_class = IdefixVtkFields

    @override
    @classmethod
    def _is_valid(cls, filename: str, *args, **kwargs) -> bool:  # NOQA: ARG003
        try:
            header = vtk_io.read_header(filename)
        except Exception:
            return False
        else:
            return "Idefix" in header


class XdmfMixin(Dataset):
    _index_class = XdmfHierarchy

    @override
    def _parse_parameter_file(self):
        """
        Filenames are data.<snapnum>.<dbl/flt>.h5
        <snapnum> needs to be parse from the filename.
        <snapnum> is the corresponding entry in the <dbl/flt>.h5.out file
        Example <dbl/flt>.h5.out file:
            0 0.000000e+00 1.000000e-04 0 single_file little rho vx1 vx2 vx3 prs tr1 tr2 tr3 Temp ndens PbykB mach
            1 2.498181e+00 3.500985e-03 747 single_file little rho vx1 vx2 vx3 prs tr1 tr2 tr3 Temp ndens PbykB mach
            2 4.998045e+00 3.400969e-03 1458 single_file little rho vx1 vx2 vx3 prs tr1 tr2 tr3 Temp ndens PbykB mach
            3 7.497932e+00 3.386245e-03 2186 single_file little rho vx1 vx2 vx3 prs tr1 tr2 tr3 Temp ndens PbykB mach

        One of these lines is parsed to count the number of passive tracer fields in the data dump.
        """
        super()._parse_parameter_file()

        # parse the grid
        coords = h5_io.read_grid_coordinates(self.filename, geometry=self.geometry)

        _default_field_list = [f[0] for f in self._field_info_class.known_other_fields]
        with h5py.File(self.filename, mode="r") as h5f:
            root = list(h5f.keys())[0]
            self._detected_field_list = list(h5f[f"{root}/vars/"])
            self._field_name_map = {}
            # some versions of Pluto define field names in lower case
            # so we normalize standard output field names to upper case
            # to avoid duplicating data in PlutoFields.known_other_fields
            for varname in self._detected_field_list:
                if varname.upper() in _default_field_list:
                    # The key in hdf5 is case sensitive, so we have to preserve
                    # the info of original field names for reading data
                    self._field_name_map[varname.upper()] = varname
                else:
                    self._field_name_map[varname] = varname

            self._detected_field_list = self._field_name_map.keys()

        self.domain_dimensions = np.array(coords.array_shape)
        self.dimensionality = np.count_nonzero(self.domain_dimensions - 1)

        dle = np.array([arr.min() for arr in coords.arrays], dtype="float64")
        dre = np.array([arr.max() for arr in coords.arrays], dtype="float64")

        # temporary hack to prevent 0-width dimensions for 2D data
        dre = np.where(dre == dle, dle + 1, dre)
        self.domain_left_edge = dle
        self.domain_right_edge = dre

        self._periodicity = (True, True, True)


class IdefixXdmfDataset(XdmfMixin, IdefixDataset):
    _dataset_type = "idefix-xdmf"
    _field_info_class = IdefixXdmfFields

    @override
    @classmethod
    def _is_valid(cls, filename: str, *args, **kwargs) -> bool:  # NOQA: ARG003
        if not (
            filename.endswith((".dbl.h5", ".flt.h5"))
            and os.path.isfile(filename.removesuffix(".h5") + ".xmf")
        ):
            return False

        try:
            fileh = h5py.File(filename, mode="r")
        except (ImportError, OSError):
            return False
        else:
            base_groups = list(fileh.keys())
            key_entry = ""
            for key in base_groups:
                if "Timestep_" in key:
                    key_entry = key
                    break
            if key_entry == "":
                fileh.close()
                return False
            attributes = list(fileh[f"/{key_entry}"].attrs.keys())
            if "version" not in attributes:
                fileh.close()
                return False
            version = fileh[f"/{key_entry}"].attrs["version"][0].decode()
            fileh.close()
            return "Idefix" in version and "XDMF" in version

    @override
    def _read_data_header(self) -> str:
        with h5py.File(self.filename, mode="r") as h5f:
            base_groups = list(h5f.keys())
            key_entry = ""
            for key in base_groups:
                if "Timestep_" in key:
                    key_entry = key
                    break
            self.current_time = float(h5f[f"/{key_entry}"].attrs["time"])
            version_line = h5f[f"/{key_entry}"].attrs["version"][0].decode()
            attributes = list(h5f[f"/{key_entry}"].attrs.keys())
            self.attributes = {}
            for attribute in attributes:
                if attribute == "version":
                    continue
                if attribute == "dump_datatype" or attribute == "geometry":
                    self.attributes[attribute] = (
                        h5f[f"/{key_entry}"].attrs[attribute][0].decode()
                    )
                else:
                    self.attributes[attribute] = h5f[f"/{key_entry}"].attrs[attribute]
        match = re.search(r"\d+\.\d+\.?\d*[-\w+]*", version_line)
        if match is None:
            warnings.warn(
                "Could not determine code version from file HDF5 file attribute",
                stacklevel=2,
            )
            return "unknown"

        return match.group()

    @override
    def _setup_geometry(self) -> None:
        self.geometry = Geometry(self.parameters["definitions"]["geometry"])

    @override
    def _set_code_unit_attributes(self):
        """Conversion between physical units and code units."""

        # Base units are length, velocity and density, but here we consider
        # length, mass and time as base units. Since it can make us easy to calculate
        # all units when self.units_override is not None.

        # Default values of Pluto's base units which are stored in self.parameters
        # if they can be read from definitions.h
        # Otherwise, they are set to the following default values adopted
        # velocity_unit = km/s
        # density_unit = mp/cm**3
        # length_unit = AU
        defs = self.parameters["definitions"]
        idefix_units = {}
        idefix_units["length_unit"] = self.quan(defs.get("length_unit", 1.0), "cm")
        idefix_units["velocity_unit"] = self.quan(
            defs.get(
                "velocity_unit",
                defs.get("length_unit", 1.0) / defs.get("time_unit", 1.0),
            ),
            "cm/s",
        )
        idefix_units["density_unit"] = self.quan(
            defs.get(
                "density_unit",
                defs.get("mass_unit", 1.0) / defs.get("length_unit", 1.0) ** 3,
            ),
            "g/cm**3",
        )

        uo_size = len(self.units_override)
        if uo_size > 0 and uo_size < 3:
            ytLogger.info(
                "Less than 3 units were specified in units_override (got %s). "
                "Need to rely on PLUTO's internal units to derive other units",
                uo_size,
            )

        uo_cache = self.units_override.copy()
        while len(uo_cache) < 3:
            # If less than 3 units were passed into units_override,
            # the rest will be chosen from Pluto's units
            unit, value = idefix_units.popitem()
            # If any Pluto's base unit is specified in units_override, it'll be preserved
            if unit in uo_cache:
                continue
            uo_cache[unit] = value
            # Make sure the combination of units are able to derive base units
            # No need of validation and logging when no unit to be overrided
            if uo_size > 0:
                try:
                    self.__class__._validate_units_override_keys(uo_cache)
                except ValueError:
                    # It means the combination is invalid
                    del uo_cache[unit]
                else:
                    ytLogger.info("Relying on %s: %s.", unit, uo_cache[unit])

        bu = _PlutoBaseUnits(uo_cache)
        for unit, value in bu._data.items():
            setattr(self, unit, value)

        self.velocity_unit = self.length_unit / self.time_unit
        self.density_unit = self.mass_unit / self.length_unit**3
        self.magnetic_unit = (
            np.sqrt(4.0 * np.pi * self.density_unit) * self.velocity_unit
        )
        self.magnetic_unit.convert_to_units("gauss")
        self.temperature_unit = self.quan(1.0, "K")

    invalid_unit_combinations = [
        {"magnetic_unit", "velocity_unit", "density_unit"},
        {"velocity_unit", "time_unit", "length_unit"},
        {"density_unit", "length_unit", "mass_unit"},
    ]

    default_units = {
        "length_unit": "cm",
        "time_unit": "s",
        "mass_unit": "g",
        "velocity_unit": "cm/s",
        "magnetic_unit": "gauss",
        "temperature_unit": "K",
        # this is the one difference with Dataset.default_units:
        # we accept density_unit as a valid override
        "density_unit": "g/cm**3",
    }

    @override
    def _parse_definitions_header(self) -> None:
        self.parameters["definitions"] = {}
        self.parameters["definitions"]["geometry"] = self.attributes["geometry"]

        for attribute in self.attributes:
            if "unit" not in attribute:
                continue
            self.parameters["definitions"][attribute] = self.attributes[attribute]


class PlutoVtkDataset(VtkMixin, StaticPlutoDataset):
    _dataset_type = "pluto-vtk"

    @override
    @classmethod
    def _is_valid(cls, filename: str, *args, **kwargs) -> bool:  # NOQA: ARG003
        try:
            header = vtk_io.read_header(filename)
        except Exception:
            return False
        else:
            return "PLUTO" in header

    @override
    def _get_log_file(self) -> str:
        return os.path.join(self.directory, "vtk.out")


class PlutoXdmfDataset(XdmfMixin, StaticPlutoDataset):
    _dataset_type = "pluto-xdmf"
    _index_class = XdmfHierarchy

    @override
    def _get_log_file(self) -> str:
        if (suffix := re.search(r"(flt|dbl)\.h5$", self.filename)) is not None:
            return os.path.join(self.directory, f"{suffix.group()}.out")
        else:
            raise RuntimeError(
                f"Failed to detect log file associated with {self.filename}"
            )

    def _read_data_header(self) -> str:
        grid_file = os.path.join(self.directory, "grid.out")
        if not os.path.isfile(grid_file):
            return ""

        with open(grid_file) as fh:
            body = fh.read()

        if (res := re.match(r"(#.*\n)+", body)) is not None:
            return res.group()
        else:
            return ""

    @override
    @classmethod
    def _is_valid(cls, filename: str, *args, **kwargs) -> bool:  # NOQA: ARG003
        if yt.version_info >= (4, 3) and cls._missing_load_requirements():
            return False
        if not (
            filename.endswith((".dbl.h5", ".flt.h5"))
            and os.path.isfile(filename.removesuffix(".h5") + ".xmf")
            and os.path.isfile(
                os.path.join(
                    os.path.dirname(filename), os.path.basename(filename[-6:]) + ".out"
                )
            )
        ):
            return False

        try:
            fileh = h5py.File(filename, mode="r")
        except (ImportError, OSError):
            return False
        else:
            entries = list(fileh.keys())
            fileh.close()
            return "cell_coords" in entries and "node_coords" in entries<|MERGE_RESOLUTION|>--- conflicted
+++ resolved
@@ -265,13 +265,9 @@
         )
 
 
-<<<<<<< HEAD
 class XdmfHierarchy(GoodBoyHierarchy):
-=======
-class PlutoXdmfHierarchy(GoodBoyHierarchy):
     _load_requirements = ["inifix", "h5py"]
 
->>>>>>> 90d01876
     @cached_property
     def _cell_widths(self) -> tuple[XSpans, YSpans, ZSpans]:
         cell_edges = h5_io.read_grid_coordinates(
